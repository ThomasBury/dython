--- conflicted
+++ resolved
@@ -27,20 +27,11 @@
     "theils_u",
 ]
 
-<<<<<<< HEAD
-_REPLACE = 'replace'
-_DROP = 'drop'
-_DROP_SAMPLES = 'drop_samples'
-_DROP_FEATURES = 'drop_features'
-_DROP_SAMPLE_PAIRS = 'drop_sample_pairs'
-_SKIP = 'skip'
-=======
 _REPLACE = "replace"
 _DROP = "drop"
 _DROP_SAMPLES = "drop_samples"
 _DROP_FEATURES = "drop_features"
 _SKIP = "skip"
->>>>>>> 83672442
 _DEFAULT_REPLACE_VALUE = 0.0
 _PRECISION = 1e-13
 
@@ -219,19 +210,12 @@
         return 1.0
     else:
         u = (s_x - s_xy) / s_x
-<<<<<<< HEAD
-        if -_PRECISION <= u < 0. or 1. < u <= 1. + _PRECISION:
-            rounded_u = 0. if u < 0 else 1.
-            warnings.warn(f'Rounded U = {u} to {rounded_u}. This is probably due to floating point precision issues.',
-                          RuntimeWarning)
-=======
         if -_PRECISION <= u < 0.0 or 1.0 < u <= 1.0 + _PRECISION:
             rounded_u = 0.0 if u < 0 else 1.0
             warnings.warn(
                 f"Rounded U = {u} to {rounded_u}. This is probably due to floating point precision issues.",
                 RuntimeWarning,
             )
->>>>>>> 83672442
             return rounded_u
         else:
             return u
@@ -301,19 +285,12 @@
         return 0.0
     else:
         eta = np.sqrt(numerator / denominator)
-<<<<<<< HEAD
-        if 1. < eta <= 1. + _PRECISION:
-            warnings.warn(f'Rounded eta = {eta} to 1. This is probably due to floating point precision issues.',
-                          RuntimeWarning)
-            return 1.
-=======
         if 1.0 < eta <= 1.0 + _PRECISION:
             warnings.warn(
                 f"Rounded eta = {eta} to 1. This is probably due to floating point precision issues.",
                 RuntimeWarning,
             )
             return 1.0
->>>>>>> 83672442
         else:
             return eta
 
@@ -463,10 +440,8 @@
     nan_strategy : string, default = 'replace'
         How to handle missing values: can be either 'drop_samples' to remove
         samples with missing values, 'drop_features' to remove features
-        (columns) with missing values, 'replace' to replace all missing
-        values with the nan_replace_value or 'drop_missing_sample_pairs' to drop each pair of missing observables
-        separately before calculating the corresponding coefficient
-        Missing values are None and np.nan.
+        (columns) with missing values, or 'replace' to replace all missing
+        values with the nan_replace_value. Missing values are None and np.nan.
     nan_replace_value : any, default = 0.0
         The value used to replace missing values with. Only applicable when
         nan_strategy is set to 'replace'
@@ -541,10 +516,6 @@
         dataset.dropna(axis=0, inplace=True)
     elif nan_strategy == _DROP_FEATURES:
         dataset.dropna(axis=1, inplace=True)
-    elif nan_strategy == _DROP_SAMPLE_PAIRS:
-        pass  # will be handled pair-by-pair during calculations
-    else:
-        raise ValueError("Argument nan_stragety [{:s}] is not a valid choice.".format(nan_strategy))
 
     # identifying categorical columns
     columns = dataset.columns
@@ -558,37 +529,16 @@
         nominal_columns = identify_nominal_columns(dataset)
 
     # selecting rows and columns to be displayed
-<<<<<<< HEAD
-    if hide_columns is not None:
-        if isinstance(hide_columns, str) or isinstance(hide_columns, int):
-            hide_columns = [hide_columns]
-        display_columns = [c for c in dataset.columns if c not in hide_columns]
-    else:
-        if display_columns == 'all':
-            display_columns = columns
-        elif isinstance(display_columns, str) or isinstance(display_columns, int):
-            display_columns = [display_columns]
-
-=======
->>>>>>> 83672442
     if hide_rows is not None:
         if isinstance(hide_rows, str) or isinstance(hide_rows, int):
             hide_rows = [hide_rows]
         display_rows = [c for c in dataset.columns if c not in hide_rows]
     else:
-<<<<<<< HEAD
-        if display_rows == 'all':
-=======
         if display_rows == "all":
->>>>>>> 83672442
             display_rows = columns
         elif isinstance(display_rows, str) or isinstance(display_rows, int):
             display_columns = [display_rows]
 
-<<<<<<< HEAD
-    if display_rows is None or display_columns is None or len(display_rows) < 1 or len(display_columns) < 1:
-        raise ValueError('display_rows and display_columns must have at least one element')
-=======
     if hide_columns is not None:
         if isinstance(hide_columns, str) or isinstance(hide_columns, int):
             hide_columns = [hide_columns]
@@ -610,7 +560,6 @@
         raise ValueError(
             "display_rows and display_columns must have at least one element"
         )
->>>>>>> 83672442
     displayed_features_set = set.union(set(display_rows), set(display_columns))
 
     # convert timestamp columns to numerical columns, so correlation can be performed
@@ -643,94 +592,6 @@
         if dataset[c].unique().size == 1:
             single_value_columns_set.add(c)
 
-<<<<<<< HEAD
-    # computing associations
-    def _nom_num(data_nom_column, data_num_column):
-        if callable(nom_num_assoc):
-            cell = nom_num_assoc(data_nom_column,
-                                 data_num_column)
-            ij = cell
-            ji = cell
-        elif nom_num_assoc == 'correlation_ratio':
-            cell = correlation_ratio(data_nom_column,
-                                     data_num_column,
-                                     nan_strategy=_SKIP)
-            ij = cell
-            ji = cell
-        else:
-            raise ValueError(f'{nom_nom_assoc} is not a supported nominal-numerical association')
-        return ij, ji
-
-    for i in range(0, len(columns)):
-        if columns[i] not in displayed_features_set:
-            continue
-        if columns[i] in single_value_columns_set:
-            corr.loc[:, columns[i]] = 0.0
-            corr.loc[columns[i], :] = 0.0
-            continue
-        for j in range(i, len(columns)):
-            if columns[j] in single_value_columns_set or columns[j] not in displayed_features_set:
-                continue
-            elif i == j:
-                corr.loc[columns[i], columns[j]] = 1.0
-            else:
-                if nan_strategy in [_DROP_SAMPLE_PAIRS, ]:
-                    dataset_c_ij = dataset[[columns[i], columns[j]]].dropna(axis=0)
-                    c_i, c_j = dataset_c_ij[columns[i]], dataset_c_ij[columns[j]]
-
-                else:
-                    c_i, c_j = dataset[columns[i]], dataset[columns[j]]
-                if columns[i] in nominal_columns:
-                    if columns[j] in nominal_columns:
-                        if callable(nom_nom_assoc):
-                            if symmetric_nom_nom:
-                                cell = nom_nom_assoc(c_i, c_j, )
-                                ij = cell
-                                ji = cell
-                            else:
-                                ij = nom_nom_assoc(c_i, c_j)
-                                ji = nom_nom_assoc(c_j, c_i)
-                        elif nom_nom_assoc == 'theil':
-                            ij = theils_u(c_i, c_j,
-                                          nan_strategy=_SKIP)
-                            ji = theils_u(c_j, c_i,
-                                          nan_strategy=_SKIP)
-                        elif nom_nom_assoc == 'cramer':
-                            cell = cramers_v(c_i, c_j,
-                                             bias_correction=cramers_v_bias_correction,
-                                             nan_strategy=_SKIP)
-                            ij = cell
-                            ji = cell
-                        else:
-                            raise ValueError(f'{nom_nom_assoc} is not a supported nominal-nominal association')
-                    else:
-                        ij, ji = _nom_num(data_nom_column=c_i, data_num_column=c_j)
-                else:
-                    if columns[j] in nominal_columns:
-                        ij, ji = _nom_num(data_nom_column=c_j, data_num_column=c_i)
-                    else:
-                        if callable(num_num_assoc):
-                            if symmetric_num_num:
-                                cell = num_num_assoc(c_i, c_j)
-                                ij = cell
-                                ji = cell
-                            else:
-                                ij = num_num_assoc(c_i, c_j)
-                                ji = num_num_assoc(c_j, c_i)
-                        else:
-                            if num_num_assoc == 'pearson':
-                                cell, _ = ss.pearsonr(c_i, c_j)
-                            elif num_num_assoc == 'spearman':
-                                cell, _ = ss.spearmanr(c_i, c_j)
-                            elif num_num_assoc == 'kendall':
-                                cell, _ = ss.kendalltau(c_i, c_j)
-                            else:
-                                raise ValueError(f'{num_num_assoc} is not a supported numerical-numerical association')
-                            ij = cell
-                            ji = cell
-                corr.loc[columns[i], columns[j]] = ij if not np.isnan(ij) and abs(ij) < np.inf else 0.0
-                corr.loc[columns[j], columns[i]] = ji if not np.isnan(ji) and abs(ji) < np.inf else 0.0
-=======
     # find the number of physical cpu cores available
     n_cores = cpu_count(logical=False)
 
@@ -818,7 +679,6 @@
                 corr.loc[columns[j], columns[i]] = (
                     ji if not np.isnan(ji) and abs(ji) < np.inf else 0.0
                 )
->>>>>>> 83672442
                 inf_nan.loc[columns[i], columns[j]] = _inf_nan_str(ij)
                 inf_nan.loc[columns[j], columns[i]] = _inf_nan_str(ji)
         except Exception as exception:
@@ -843,15 +703,11 @@
     if mark_columns:
 
         def mark(col):
-<<<<<<< HEAD
-            return '{} (nom)'.format(col) if col in nominal_columns else '{} (con)'.format(col)
-=======
             return (
                 "{} (nom)".format(col)
                 if col in nominal_columns
                 else "{} (con)".format(col)
             )
->>>>>>> 83672442
 
         corr.columns = [mark(col) for col in corr.columns]
         corr.index = [mark(col) for col in corr.index]
@@ -891,19 +747,11 @@
                     sv.loc[c, :] = " "
                     sv.loc[c, c] = "SV"
                 elif c in display_rows:
-<<<<<<< HEAD
-                    sv.loc[c, :] = ' '
-                    sv.loc[c, sv.columns[0]] = 'SV'
-                else:  # c in display_columns
-                    sv.loc[:, c] = ' '
-                    sv.loc[sv.index[-1], c] = 'SV'
-=======
                     sv.loc[c, :] = " "
                     sv.loc[c, sv.columns[0]] = "SV"
                 else:  # c in display_columns
                     sv.loc[:, c] = " "
                     sv.loc[sv.index[-1], c] = "SV"
->>>>>>> 83672442
             sv_mask = np.vectorize(lambda x: not bool(x))(sv.values)
             ax = sns.heatmap(
                 sv_mask,
